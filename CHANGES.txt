<<<<<<< HEAD
Recent tagged changes as of 2025-04-13 10:25:58.534301:
- 0 seconds ago (HEAD -> working, tag: 0.0.0a9) Daniel Graham
    332f86d 2025-04-13 10:25:58 -0400
    Tagged version 0.0.0a9.

- 2 hours ago (tag: 0.0.0a8) Daniel Graham
    d45ee86 2025-04-13 08:39:12 -0400
    Tagged version 0.0.0a8.

- 2 hours ago (tag: 0.0.0a7) Daniel Graham
    a744ea9 2025-04-13 08:31:29 -0400
    Tagged version 0.0.0a7.

- 2 hours ago (tag: 0.0.0a6) Daniel Graham
    403ffe8 2025-04-13 08:16:14 -0400
    Tagged version 0.0.0a6.

- 2 hours ago (tag: 0.0.0a5) Daniel Graham
    c982a85 2025-04-13 08:13:52 -0400
    Tagged version 0.0.0a5.

- 17 hours ago (tag: 0.0.0a4) Daniel Graham
    9b9b898 2025-04-12 17:29:56 -0400
    Tagged version 0.0.0a4.

- 19 hours ago (tag: 0.0.0a3) Daniel Graham
    c931e96 2025-04-12 15:40:19 -0400
    Tagged version 0.0.0a3.

- 20 hours ago (tag: 0.0.0a2) Daniel Graham
    601d35d 2025-04-12 14:09:12 -0400
    Tagged version 0.0.0a2.

- 25 hours ago (tag: 0.0.0a1) Daniel Graham
=======
Recent tagged changes as of 2025-04-13 13:02:26.104782:
- 0 seconds ago (HEAD -> working, tag: 0.0.0a11) Daniel Graham
    444cbdf 2025-04-13 13:02:26 -0400
    Tagged version 0.0.0a11.

- 3 hours ago (tag: 0.0.0a10) Daniel Graham
    56833d0 2025-04-13 10:32:28 -0400
    Tagged version 0.0.0a10.

- 3 hours ago (tag: 0.0.0a9) Daniel Graham
    332f86d 2025-04-13 10:25:58 -0400
    Tagged version 0.0.0a9.

- 4 hours ago (tag: 0.0.0a8) Daniel Graham
    d45ee86 2025-04-13 08:39:12 -0400
    Tagged version 0.0.0a8.

- 5 hours ago (tag: 0.0.0a7) Daniel Graham
    a744ea9 2025-04-13 08:31:29 -0400
    Tagged version 0.0.0a7.

- 5 hours ago (tag: 0.0.0a6) Daniel Graham
    403ffe8 2025-04-13 08:16:14 -0400
    Tagged version 0.0.0a6.

- 5 hours ago (tag: 0.0.0a5) Daniel Graham
    c982a85 2025-04-13 08:13:52 -0400
    Tagged version 0.0.0a5.

- 20 hours ago (tag: 0.0.0a4) Daniel Graham
    9b9b898 2025-04-12 17:29:56 -0400
    Tagged version 0.0.0a4.

- 21 hours ago (tag: 0.0.0a3) Daniel Graham
    c931e96 2025-04-12 15:40:19 -0400
    Tagged version 0.0.0a3.

- 23 hours ago (tag: 0.0.0a2) Daniel Graham
    601d35d 2025-04-12 14:09:12 -0400
    Tagged version 0.0.0a2.

- 28 hours ago (tag: 0.0.0a1) Daniel Graham
>>>>>>> 5b1d22e2
    31fd221 2025-04-12 08:59:10 -0400
    Tagged version 0.0.0a1.<|MERGE_RESOLUTION|>--- conflicted
+++ resolved
@@ -1,39 +1,3 @@
-<<<<<<< HEAD
-Recent tagged changes as of 2025-04-13 10:25:58.534301:
-- 0 seconds ago (HEAD -> working, tag: 0.0.0a9) Daniel Graham
-    332f86d 2025-04-13 10:25:58 -0400
-    Tagged version 0.0.0a9.
-
-- 2 hours ago (tag: 0.0.0a8) Daniel Graham
-    d45ee86 2025-04-13 08:39:12 -0400
-    Tagged version 0.0.0a8.
-
-- 2 hours ago (tag: 0.0.0a7) Daniel Graham
-    a744ea9 2025-04-13 08:31:29 -0400
-    Tagged version 0.0.0a7.
-
-- 2 hours ago (tag: 0.0.0a6) Daniel Graham
-    403ffe8 2025-04-13 08:16:14 -0400
-    Tagged version 0.0.0a6.
-
-- 2 hours ago (tag: 0.0.0a5) Daniel Graham
-    c982a85 2025-04-13 08:13:52 -0400
-    Tagged version 0.0.0a5.
-
-- 17 hours ago (tag: 0.0.0a4) Daniel Graham
-    9b9b898 2025-04-12 17:29:56 -0400
-    Tagged version 0.0.0a4.
-
-- 19 hours ago (tag: 0.0.0a3) Daniel Graham
-    c931e96 2025-04-12 15:40:19 -0400
-    Tagged version 0.0.0a3.
-
-- 20 hours ago (tag: 0.0.0a2) Daniel Graham
-    601d35d 2025-04-12 14:09:12 -0400
-    Tagged version 0.0.0a2.
-
-- 25 hours ago (tag: 0.0.0a1) Daniel Graham
-=======
 Recent tagged changes as of 2025-04-13 13:02:26.104782:
 - 0 seconds ago (HEAD -> working, tag: 0.0.0a11) Daniel Graham
     444cbdf 2025-04-13 13:02:26 -0400
@@ -75,7 +39,4 @@
     601d35d 2025-04-12 14:09:12 -0400
     Tagged version 0.0.0a2.
 
-- 28 hours ago (tag: 0.0.0a1) Daniel Graham
->>>>>>> 5b1d22e2
-    31fd221 2025-04-12 08:59:10 -0400
-    Tagged version 0.0.0a1.+- 28 hours ago (tag: 0.0.0a1) Daniel Graham
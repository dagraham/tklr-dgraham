--- conflicted
+++ resolved
@@ -41,12 +41,4 @@
 
 - 24 hours ago (tag: 0.0.0a2) Daniel Graham
     601d35d 2025-04-12 14:09:12 -0400
-    Tagged version 0.0.0a2.
-
-<<<<<<< HEAD
-- 28 hours ago (tag: 0.0.0a1) Daniel Graham
-=======
-- 29 hours ago (tag: 0.0.0a1) Daniel Graham
-    31fd221 2025-04-12 08:59:10 -0400
-    Tagged version 0.0.0a1.
->>>>>>> 4cd31a2a
+    Tagged version 0.0.0a2.
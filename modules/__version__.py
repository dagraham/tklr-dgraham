--- conflicted
+++ resolved
@@ -1,5 +1 @@
-<<<<<<< HEAD
-version = "0.0.0a11"
-=======
-version = '0.0.0a12'
->>>>>>> 4cd31a2a
+version = "0.0.0a12"